{
  "nodes": {
    "crane": {
      "inputs": {
        "flake-compat": "flake-compat",
        "flake-utils": [
          "flake-utils"
        ],
        "nixpkgs": [
          "nixpkgs"
        ],
        "rust-overlay": [
          "rust-overlay"
        ]
      },
      "locked": {
        "lastModified": 1690649529,
        "narHash": "sha256-giSGGYFvnGgUWGBmjy1WbfWMms4VV+iD04A12btD7O0=",
        "owner": "Mic92",
        "repo": "crane",
        "rev": "5735a1dfba1d45fea55ed0bc35fb077aec584883",
        "type": "github"
      },
      "original": {
        "owner": "Mic92",
        "ref": "allow-output-hashes",
        "repo": "crane",
        "type": "github"
      }
    },
    "disko": {
      "inputs": {
        "nixpkgs": [
          "nixpkgs"
        ]
      },
      "locked": {
<<<<<<< HEAD
        "lastModified": 1691999995,
        "narHash": "sha256-8DyiH3zEdouwNhW68BkHrfoDYX9Cf1So6u8mCWN0iIo=",
        "owner": "nix-community",
        "repo": "disko",
        "rev": "6388d2859c91adab847b4922b726f61920074494",
=======
        "lastModified": 1692199161,
        "narHash": "sha256-GqKApvQ1JCf5DzH/Q+P4nwuHb6MaQGaWTu41lYzveF4=",
        "owner": "nix-community",
        "repo": "disko",
        "rev": "4eed2457b053c4bbad7d90d2b3a1d539c2c9009c",
>>>>>>> 9f507711
        "type": "github"
      },
      "original": {
        "owner": "nix-community",
        "repo": "disko",
        "type": "github"
      }
    },
    "flake-compat": {
      "flake": false,
      "locked": {
        "lastModified": 1673956053,
        "narHash": "sha256-4gtG9iQuiKITOjNQQeQIpoIB6b16fm+504Ch3sNKLd8=",
        "owner": "edolstra",
        "repo": "flake-compat",
        "rev": "35bb57c0c8d8b62bbfd284272c928ceb64ddbde9",
        "type": "github"
      },
      "original": {
        "owner": "edolstra",
        "repo": "flake-compat",
        "type": "github"
      }
    },
    "flake-parts": {
      "inputs": {
        "nixpkgs-lib": [
          "nixpkgs"
        ]
      },
      "locked": {
        "lastModified": 1690933134,
        "narHash": "sha256-ab989mN63fQZBFrkk4Q8bYxQCktuHmBIBqUG1jl6/FQ=",
        "owner": "hercules-ci",
        "repo": "flake-parts",
        "rev": "59cf3f1447cfc75087e7273b04b31e689a8599fb",
        "type": "github"
      },
      "original": {
        "owner": "hercules-ci",
        "repo": "flake-parts",
        "type": "github"
      }
    },
    "flake-utils": {
      "inputs": {
        "systems": [
          "systems"
        ]
      },
      "locked": {
        "lastModified": 1689068808,
        "narHash": "sha256-6ixXo3wt24N/melDWjq70UuHQLxGV8jZvooRanIHXw0=",
        "owner": "numtide",
        "repo": "flake-utils",
        "rev": "919d646de7be200f3bf08cb76ae1f09402b6f9b4",
        "type": "github"
      },
      "original": {
        "owner": "numtide",
        "repo": "flake-utils",
        "type": "github"
      }
    },
    "nixos-2305": {
      "locked": {
        "lastModified": 1687938137,
        "narHash": "sha256-Z00c0Pk3aE1aw9x44lVcqHmvx+oX7dxCXCvKcUuE150=",
        "owner": "NixOS",
        "repo": "nixpkgs",
        "rev": "ba2ded3227a2992f2040fad4ba6f218a701884a5",
        "type": "github"
      },
      "original": {
        "owner": "NixOS",
        "ref": "release-23.05",
        "repo": "nixpkgs",
        "type": "github"
      }
    },
    "nixos-2305_2": {
      "locked": {
        "lastModified": 1691214239,
        "narHash": "sha256-GcV1Ona0M8CpS0X6K9ZksWht9HUWXP+k4S0/zk02VmQ=",
        "owner": "Mic92",
        "repo": "nixpkgs",
        "rev": "831724726ba052189092f52ae0774dd406d657bb",
        "type": "github"
      },
      "original": {
        "owner": "Mic92",
        "ref": "netboot-fix-backport",
        "repo": "nixpkgs",
        "type": "github"
      }
    },
    "nixos-anywhere": {
      "inputs": {
        "disko": [
          "disko"
        ],
        "flake-parts": [
          "flake-parts"
        ],
        "nixos-2305": "nixos-2305",
        "nixos-images": [
          "nixos-images"
        ],
        "nixpkgs": [
          "nixpkgs"
        ],
        "treefmt-nix": [
          "treefmt-nix"
        ]
      },
      "locked": {
        "lastModified": 1692464894,
        "narHash": "sha256-/iPX1h5uup7L1XN7wIjVTLE3Z2SYzVwLC7brSKqOFqU=",
        "owner": "numtide",
        "repo": "nixos-anywhere",
        "rev": "7ff9f6d4cf2af7e4c27223a9f4ba51f97b8ba1f2",
        "type": "github"
      },
      "original": {
        "owner": "numtide",
        "repo": "nixos-anywhere",
        "type": "github"
      }
    },
    "nixos-images": {
      "inputs": {
        "nixos-2305": "nixos-2305_2",
        "nixos-unstable": "nixos-unstable"
      },
      "locked": {
        "lastModified": 1691214586,
        "narHash": "sha256-8vPEfKWReNBQqPfXv38s2+IPZem4Tldx7Y2KEOl7kkM=",
        "owner": "nix-community",
        "repo": "nixos-images",
        "rev": "3067fe0c60ca8ebe17c793066a8fd12e799c4173",
        "type": "github"
      },
      "original": {
        "owner": "nix-community",
        "repo": "nixos-images",
        "type": "github"
      }
    },
    "nixos-unstable": {
      "locked": {
        "lastModified": 1691180400,
        "narHash": "sha256-3XvIucYLBKM9xML1QH4fGSB9HFQ3me36ejJo9gTyuDE=",
        "owner": "Mic92",
        "repo": "nixpkgs",
        "rev": "52a39dea62074a5d47001e86646f71dff78ffcad",
        "type": "github"
      },
      "original": {
        "owner": "Mic92",
        "ref": "netboot-fix",
        "repo": "nixpkgs",
        "type": "github"
      }
    },
    "nixpkgs": {
      "locked": {
<<<<<<< HEAD
        "lastModified": 1691987758,
        "narHash": "sha256-M0QRyNhT+rLR+oEacmtYBXNuFm3BeC0geL23jtXn5Ro=",
        "owner": "NixOS",
        "repo": "nixpkgs",
        "rev": "8500983a14aa5e8b8f7851f41aeabc627116becf",
=======
        "lastModified": 1692485136,
        "narHash": "sha256-WOHgWWgYe+1H4HYqsq8oYkux3n2Rj97ECsBRHltRsvs=",
        "owner": "NixOS",
        "repo": "nixpkgs",
        "rev": "174bd27ec81df6d6deccd7da05f3b10c3f7a93f4",
>>>>>>> 9f507711
        "type": "github"
      },
      "original": {
        "owner": "NixOS",
        "ref": "nixos-unstable-small",
        "repo": "nixpkgs",
        "type": "github"
      }
    },
    "nixpkgs_2": {
      "locked": {
        "lastModified": 1691472822,
        "narHash": "sha256-XVfYZ2oB3lNPVq6sHCY9WkdQ8lHoIDzzbpg8bB6oBxA=",
        "owner": "nixos",
        "repo": "nixpkgs",
        "rev": "41c7605718399dcfa53dd7083793b6ae3bc969ff",
        "type": "github"
      },
      "original": {
        "owner": "nixos",
        "ref": "nixos-unstable",
        "repo": "nixpkgs",
        "type": "github"
      }
    },
    "root": {
      "inputs": {
        "crane": "crane",
        "disko": "disko",
        "flake-parts": "flake-parts",
        "flake-utils": "flake-utils",
        "nixos-anywhere": "nixos-anywhere",
        "nixos-images": "nixos-images",
        "nixpkgs": "nixpkgs",
        "rust-overlay": "rust-overlay",
        "srvos": "srvos",
        "systems": "systems",
        "treefmt-nix": "treefmt-nix"
      }
    },
    "rust-overlay": {
      "inputs": {
        "flake-utils": [
          "flake-utils"
        ],
        "nixpkgs": [
          "nixpkgs"
        ]
      },
      "locked": {
<<<<<<< HEAD
        "lastModified": 1691979003,
        "narHash": "sha256-kT7FB6+wiTPzXtzNdQJmBGyFGM3/9QvjDTF5YK3eYTs=",
        "owner": "oxalica",
        "repo": "rust-overlay",
        "rev": "ce646c4052c4979078a1ed263bc6e8c1a14c0d07",
=======
        "lastModified": 1692497375,
        "narHash": "sha256-50w6YzSA+0utDmBY0TPndRGYypBbJrKQHlOFGedo70I=",
        "owner": "oxalica",
        "repo": "rust-overlay",
        "rev": "41ea15ff958038712f108332d68f32745af9dd35",
>>>>>>> 9f507711
        "type": "github"
      },
      "original": {
        "owner": "oxalica",
        "repo": "rust-overlay",
        "type": "github"
      }
    },
    "srvos": {
      "inputs": {
        "nixpkgs": [
          "nixpkgs"
        ]
      },
      "locked": {
        "lastModified": 1692288417,
        "narHash": "sha256-WCpy22yrB7gp+7ifY3GXeSasUIO2Nqh151MaEDbMFVg=",
        "owner": "numtide",
        "repo": "srvos",
        "rev": "90bfdf13fc6b0ea893e5c752ba481fc8ed21f0f8",
        "type": "github"
      },
      "original": {
        "owner": "numtide",
        "repo": "srvos",
        "type": "github"
      }
    },
    "systems": {
      "locked": {
        "lastModified": 1681028828,
        "narHash": "sha256-Vy1rq5AaRuLzOxct8nz4T6wlgyUR7zLU309k9mBC768=",
        "owner": "nix-systems",
        "repo": "default",
        "rev": "da67096a3b9bf56a91d16901293e51ba5b49a27e",
        "type": "github"
      },
      "original": {
        "owner": "nix-systems",
        "repo": "default",
        "type": "github"
      }
    },
    "treefmt-nix": {
      "inputs": {
        "nixpkgs": "nixpkgs_2"
      },
      "locked": {
        "lastModified": 1692439133,
        "narHash": "sha256-l3Qlf32hNXGj+GCjBAGpO1eOkn12C2T0CiLTEY9vKqU=",
        "owner": "numtide",
        "repo": "treefmt-nix",
        "rev": "e7b4be4b8f07ad3df0d09898b2842e3f4b98cab8",
        "type": "github"
      },
      "original": {
        "owner": "numtide",
        "repo": "treefmt-nix",
        "type": "github"
      }
    }
  },
  "root": "root",
  "version": 7
}<|MERGE_RESOLUTION|>--- conflicted
+++ resolved
@@ -35,19 +35,11 @@
         ]
       },
       "locked": {
-<<<<<<< HEAD
-        "lastModified": 1691999995,
-        "narHash": "sha256-8DyiH3zEdouwNhW68BkHrfoDYX9Cf1So6u8mCWN0iIo=",
-        "owner": "nix-community",
-        "repo": "disko",
-        "rev": "6388d2859c91adab847b4922b726f61920074494",
-=======
         "lastModified": 1692199161,
         "narHash": "sha256-GqKApvQ1JCf5DzH/Q+P4nwuHb6MaQGaWTu41lYzveF4=",
         "owner": "nix-community",
         "repo": "disko",
         "rev": "4eed2457b053c4bbad7d90d2b3a1d539c2c9009c",
->>>>>>> 9f507711
         "type": "github"
       },
       "original": {
@@ -214,19 +206,11 @@
     },
     "nixpkgs": {
       "locked": {
-<<<<<<< HEAD
-        "lastModified": 1691987758,
-        "narHash": "sha256-M0QRyNhT+rLR+oEacmtYBXNuFm3BeC0geL23jtXn5Ro=",
-        "owner": "NixOS",
-        "repo": "nixpkgs",
-        "rev": "8500983a14aa5e8b8f7851f41aeabc627116becf",
-=======
         "lastModified": 1692485136,
         "narHash": "sha256-WOHgWWgYe+1H4HYqsq8oYkux3n2Rj97ECsBRHltRsvs=",
         "owner": "NixOS",
         "repo": "nixpkgs",
         "rev": "174bd27ec81df6d6deccd7da05f3b10c3f7a93f4",
->>>>>>> 9f507711
         "type": "github"
       },
       "original": {
@@ -277,19 +261,11 @@
         ]
       },
       "locked": {
-<<<<<<< HEAD
-        "lastModified": 1691979003,
-        "narHash": "sha256-kT7FB6+wiTPzXtzNdQJmBGyFGM3/9QvjDTF5YK3eYTs=",
-        "owner": "oxalica",
-        "repo": "rust-overlay",
-        "rev": "ce646c4052c4979078a1ed263bc6e8c1a14c0d07",
-=======
         "lastModified": 1692497375,
         "narHash": "sha256-50w6YzSA+0utDmBY0TPndRGYypBbJrKQHlOFGedo70I=",
         "owner": "oxalica",
         "repo": "rust-overlay",
         "rev": "41ea15ff958038712f108332d68f32745af9dd35",
->>>>>>> 9f507711
         "type": "github"
       },
       "original": {
