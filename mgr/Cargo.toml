--- conflicted
+++ resolved
@@ -22,13 +22,8 @@
 ctrlc = { version = "3.4", features = ["termination"] }
 nix = "0.26.2"
 regex = "1"
-<<<<<<< HEAD
-clap = { version = "4.1.11", features = ["derive", "env"] }
+clap = { version = "4.3.1", features = ["derive", "env"] }
 lazy_static = "1.4.0"
 reqwest = { version = "0.11.16", features = ["blocking"], default-features = false }
 url = { version = "2.0", features = ["serde"] }
-base64 = "0.21.0"
-=======
-clap = { version = "4.3.1", features = ["derive", "env"] }
-lazy_static = "1.4.0"
->>>>>>> 08cacfd1
+base64 = "0.21.0"