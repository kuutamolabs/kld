--- conflicted
+++ resolved
@@ -315,13 +315,11 @@
     /// The ip addresses list will allow to communicate with kld
     pub api_ip_access_list: Vec<IpAddr>,
 
-<<<<<<< HEAD
     /// The interface of node to access the internet
     pub network_interface: Option<String>,
-=======
+
     /// Is the mnemonic provided by mgr
     pub kld_preset_mnemonic: Option<bool>,
->>>>>>> a338d3a9
 }
 
 impl Host {
@@ -721,12 +719,9 @@
         kld_node_alias: host.kld_node_alias.to_owned(),
         api_ip_access_list: host.kld_api_ip_access_list.to_owned(),
         rest_api_port: host.kld_rest_api_port,
-<<<<<<< HEAD
         network_interface: host.network_interface.to_owned(),
-=======
         kld_preset_mnemonic: Some(preset_mnemonic),
         users,
->>>>>>> a338d3a9
     })
 }
 
@@ -998,12 +993,9 @@
             telegraf_config_hash: "13646096770106105413".to_string(),
             api_ip_access_list: Vec::new(),
             rest_api_port: None,
-<<<<<<< HEAD
             network_interface: None,
-=======
             kld_preset_mnemonic: Some(false),
             users,
->>>>>>> a338d3a9
         }
     );
 
