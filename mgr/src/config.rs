--- conflicted
+++ resolved
@@ -104,7 +104,6 @@
     pub ipv6_address: Option<IpAddr>,
 }
 
-<<<<<<< HEAD
 #[derive(Debug, PartialEq, Eq, Clone, Serialize, Deserialize)]
 pub enum LogLevel {
     #[serde(rename = "error")]
@@ -119,8 +118,7 @@
     Trace,
 }
 
-#[derive(Debug, Default, Deserialize)]
-=======
+
 /// Kuutamo monitor
 #[derive(Debug, PartialEq, Eq, Clone, Serialize, Deserialize, Hash)]
 pub struct KmonitorConfig {
@@ -140,7 +138,6 @@
 
 
 #[derive(Debug, Default, Deserialize, TomlExample)]
->>>>>>> 2a45d7a9
 struct HostConfig {
     /// Ipv4 address of the node
     #[serde(default)]
@@ -203,10 +200,9 @@
     #[serde(default)]
     pub bitcoind_disks: Option<Vec<PathBuf>>,
 
-<<<<<<< HEAD
     #[serde(default)]
     pub kld_log_level: Option<LogLevel>,
-=======
+  
     /// Token file for monitoring, default is "kuutamo-monitoring.token"
     /// Provide this if you have a different file
     #[serde(default)]
@@ -223,7 +219,6 @@
     /// The http basic auth password to access self monitoring server
     #[serde(default)]
     self_monitoring_password: Option<String>,
->>>>>>> 2a45d7a9
 }
 
 /// NixOS host configuration
@@ -273,10 +268,9 @@
     /// CockroachDB nodes to connect to
     pub cockroach_peers: Vec<CockroachPeer>,
 
-<<<<<<< HEAD
     /// Log level for kld service
     pub kld_log_level: Option<LogLevel>,
-=======
+  
     /// Setup telegraf output auth for kuutamo monitor server
     #[serde(skip_serializing)]
     pub kmonitor_config: Option<KmonitorConfig>,
@@ -286,7 +280,6 @@
 
     /// Hash for monitoring config
     pub telegraf_config_hash: String,
->>>>>>> 2a45d7a9
 }
 
 impl Host {
@@ -585,9 +578,7 @@
         disks,
         bitcoind_disks,
         cockroach_peers: vec![],
-<<<<<<< HEAD
         kld_log_level: host.kld_log_level.clone(),
-=======
         kmonitor_config,
         telegraf_has_monitoring,
         telegraf_config_hash,
@@ -618,7 +609,6 @@
         url: None,
         username,
         password,
->>>>>>> 2a45d7a9
     })
 }
 
@@ -838,13 +828,10 @@
             disks: vec!["/dev/nvme0n1".into(), "/dev/nvme1n1".into()],
             cockroach_peers: vec![],
             bitcoind_disks: vec![],
-<<<<<<< HEAD
             kld_log_level: None,
-=======
             kmonitor_config: None,
             telegraf_has_monitoring: false,
             telegraf_config_hash: "13646096770106105413".to_string(),
->>>>>>> 2a45d7a9
         }
     );
 
