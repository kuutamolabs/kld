use std::marker::PhantomData;
use std::time::Duration;

use anyhow::{bail, Context, Result};
use bitcoin::Address;
use kld::bitcoind::BitcoindClient;
use kld::settings::Network;
use kld::settings::Settings;
use std::process::{Child, Command, Stdio};
use tempfile::TempDir;
use tokio::time::{sleep_until, Instant};

use crate::ports::get_available_port;

pub struct BitcoinManager<'a> {
    process: Child,
    phantom: PhantomData<&'a TempDir>,
    pub p2p_port: u16,
    pub client: BitcoindClient,
}

impl<'a> BitcoinManager<'a> {
    pub async fn new(
        output_dir: &'a TempDir,
        settings: &mut Settings,
    ) -> Result<BitcoinManager<'a>> {
        let p2p_port = get_available_port()?;
        let rpc_port = get_available_port()?;
        let storage_dir = output_dir
            .path()
            .join(&format!("bitcoind_{}", settings.node_id));
        std::fs::create_dir(&storage_dir)?;

        settings.bitcoind_rpc_port = rpc_port;
        settings.bitcoin_cookie_path = if settings.bitcoin_network == Network::Main {
            storage_dir.join(".cookie")
        } else {
            storage_dir
                .join(settings.bitcoin_network.to_string())
                .join(".cookie")
        }
        .into_os_string()
        .into_string()
        .expect("should not use non UTF-8 char in path");

        let args = &[
            "-server",
            "-noconnect",
            "-rpcthreads=1",
            "-listen",
            &format!("-chain={}", settings.bitcoin_network),
            &format!("-datadir={}", storage_dir.display()),
            &format!("-port={}", p2p_port),
            &format!("-rpcport={}", rpc_port),
            // NOTE
            // Uncomment it for debugging , there is not good reason always log
            // Will integrate with #619
            // &format!("-debuglogfile=<file>", storage_dir.join("bitcoind.log").display())
        ];

        let mut process = Command::new("bitcoind")
            .args(args)
            .stdout(Stdio::null())
            .stderr(Stdio::null())
            .spawn()
            .with_context(|| "failed to start bitcoind")?;

        // XXX
        // Request `call` and `new` of BitcoindClient should be separate functions
        // It is not `BitcoindConnection`, so it doesn't make sense to have a hidden request in new.
        // Also the manager is hard to init the client with `bitcoind` at same time.
        let mut count = 0;
        while let Err(e) = BitcoindClient::new(settings)
            .await
            .with_context(|| "could not connect to bitcoind")
        {
            if count > 3 {
                let _ = process.kill();
                return Err(e);
            } else {
                sleep_until(Instant::now() + Duration::from_secs(1 + count * 3)).await;
                count += 1;
            }
        }

        let bitcoind = match BitcoindClient::new(settings).await {
            Ok(client) => BitcoinManager {
                process,
                phantom: PhantomData,
                p2p_port,
                client,
            },
            Err(_) => {
                let _ = process.kill();
                bail!("fail to make bitcoind client")
            }
        };

        Ok(bitcoind)
    }

    pub async fn generate_blocks(
        &self,
        n_blocks: u64,
        address: &Address,
        delay: bool,
    ) -> Result<()> {
        for _ in 0..n_blocks {
            // Sometimes a delay is needed to make the test more realistic which is expected by LDK.
            if delay {
                tokio::time::sleep(Duration::from_secs(1)).await;
            }
            self.client.generate_to_address(1, address).await?;
        }
        self.client.wait_for_blockchain_synchronisation().await;
        Ok(())
    }
}

impl Drop for BitcoinManager<'_> {
    fn drop(&mut self) {
        // Report unexpected bitcoind close, try kill the bitcoind process and wait the log
        match self.process.try_wait() {
            Ok(Some(status)) => eprintln!("bitcoind exited unexpected, status code: {status}"),
            Ok(None) => {
<<<<<<< HEAD
                // We do not need to wait bitcoind all the time, we have electrs for our service
=======
>>>>>>> 682a6b9e
                let _ = Command::new("kill")
                    .arg(self.process.id().to_string())
                    .output();
                std::thread::sleep(Duration::from_secs(1));
                if let Ok(Some(_)) = self.process.try_wait() {
                } else {
                    self.process.kill().expect("bitcoind couldn't be killed");
                }
            }
            Err(_) => panic!("error attempting bitcoind status"),
        }
    }
}<|MERGE_RESOLUTION|>--- conflicted
+++ resolved
@@ -123,10 +123,6 @@
         match self.process.try_wait() {
             Ok(Some(status)) => eprintln!("bitcoind exited unexpected, status code: {status}"),
             Ok(None) => {
-<<<<<<< HEAD
-                // We do not need to wait bitcoind all the time, we have electrs for our service
-=======
->>>>>>> 682a6b9e
                 let _ = Command::new("kill")
                     .arg(self.process.id().to_string())
                     .output();
