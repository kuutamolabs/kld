use std::{
    net::{SocketAddrV4, SocketAddrV6},
    str::FromStr,
    time::{Duration, UNIX_EPOCH},
};

use anyhow::Result;
use api::FeeRate;
use async_trait::async_trait;
use bitcoin::{
    consensus::deserialize,
    hashes::{sha256, Hash},
    secp256k1::{PublicKey, Secp256k1, SecretKey},
    Network, Txid,
};
use hex::FromHex;
use kld::api::NetAddress;
use kld::{
    database::{
        invoice::Invoice,
        payment::{Payment, PaymentDirection, PaymentStatus},
    },
    ldk::{LightningInterface, OpenChannelResult, Peer, PeerStatus},
    MillisatAmount,
};
use lightning::{
    chain::transaction::OutPoint,
    ln::{
        channelmanager::{ChannelCounterparty, ChannelDetails, PaymentId},
        features::{Features, InitFeatures},
        PaymentHash, PaymentPreimage, PaymentSecret,
    },
    routing::gossip::{ChannelInfo, NodeAlias, NodeAnnouncementInfo, NodeId, NodeInfo},
    util::{config::UserConfig, indexed_map::IndexedMap},
};

use lightning_invoice::{Currency, InvoiceBuilder};
use rand::random;
use test_utils::{
    TEST_ALIAS, TEST_PRIVATE_KEY, TEST_PUBLIC_KEY, TEST_SHORT_CHANNEL_ID, TEST_TX, TEST_TX_ID,
};

pub struct MockLightning {
    pub num_peers: usize,
    pub num_nodes: usize,
    pub num_channels: usize,
    pub wallet_balance: u64,
    pub channels: Vec<ChannelDetails>,
    pub public_key: PublicKey,
    pub ipv4_address: NetAddress,
    pub invoice: Invoice,
    pub payment: Payment,
}

impl Default for MockLightning {
    fn default() -> Self {
        let public_key = PublicKey::from_str(TEST_PUBLIC_KEY).unwrap();
        let channel = ChannelDetails {
            channel_id: [1u8; 32],
            counterparty: ChannelCounterparty {
                node_id: public_key,
                features: InitFeatures::empty(),
                unspendable_punishment_reserve: 5000,
                forwarding_info: None,
                outbound_htlc_minimum_msat: Some(1000),
                outbound_htlc_maximum_msat: Some(100),
            },
            funding_txo: Some(OutPoint {
                txid: Txid::from_str(TEST_TX_ID).unwrap(),
                index: 2,
            }),
            channel_type: None,
            short_channel_id: Some(TEST_SHORT_CHANNEL_ID),
            outbound_scid_alias: None,
            inbound_scid_alias: None,
            channel_value_satoshis: 1000000,
            unspendable_punishment_reserve: Some(10000),
            user_channel_id: 3434232,
            balance_msat: 100000,
            outbound_capacity_msat: 100000,
            next_outbound_htlc_minimum_msat: 1,
            next_outbound_htlc_limit_msat: 500,
            inbound_capacity_msat: 999900000,
            confirmations_required: Some(3),
            confirmations: Some(10),
            force_close_spend_delay: Some(6),
            is_outbound: true,
            is_channel_ready: true,
            is_usable: true,
            is_public: true,
            inbound_htlc_minimum_msat: Some(300),
            inbound_htlc_maximum_msat: Some(300000),
            config: None,
            feerate_sat_per_1000_weight: Some(10210),
            channel_shutdown_state: None,
        };
        let socket_addr: SocketAddrV4 = "127.0.0.1:5555".parse().unwrap();
        let private_key = SecretKey::from_slice(&TEST_PRIVATE_KEY).unwrap();
        let public_key = PublicKey::from_str(TEST_PUBLIC_KEY).unwrap();
        let payment_hash = sha256::Hash::from_slice(&[1u8; 32]).unwrap();
        let payment_secret = PaymentSecret([2u8; 32]);
        let invoice = InvoiceBuilder::new(Currency::Regtest)
            .description("test invoice description".to_owned())
            .payee_pub_key(public_key)
            .payment_hash(payment_hash)
            .payment_secret(payment_secret)
            .min_final_cltv_expiry_delta(144)
            .expiry_time(Duration::from_secs(2322))
            .amount_milli_satoshis(200000)
            .current_timestamp()
            .build_signed(|hash| Secp256k1::new().sign_ecdsa_recoverable(hash, &private_key))
            .unwrap();
        let invoice =
            kld::database::invoice::Invoice::new(Some("label".to_string()), invoice).unwrap();
        let payment = Payment {
            id: PaymentId(random()),
            hash: PaymentHash(random()),
            preimage: Some(PaymentPreimage(random())),
            secret: Some(PaymentSecret(random())),
            label: Some("label".to_string()),
            status: PaymentStatus::Succeeded,
            amount: 100000,
            fee: Some(2323),
            direction: PaymentDirection::Outbound,
            timestamp: UNIX_EPOCH,
            bolt11: Some(invoice.bolt11.to_string()),
        };
        Self {
            num_peers: 5,
            num_nodes: 6,
            num_channels: 7,
            wallet_balance: 8,
            channels: vec![channel],
            public_key,
            ipv4_address: socket_addr.into(),
            invoice,
            payment,
        }
    }
}

#[async_trait]
impl LightningInterface for MockLightning {
    fn alias(&self) -> String {
        "test".to_string()
    }
    fn identity_pubkey(&self) -> PublicKey {
        self.public_key
    }
    async fn synced(&self) -> Result<bool> {
        Ok(true)
    }

    fn sign(&self, _message: &[u8]) -> Result<String> {
        Ok("1234abcd".to_string())
    }

    fn graph_num_nodes(&self) -> usize {
        self.num_nodes
    }

    fn graph_num_channels(&self) -> usize {
        self.num_channels
    }

    fn network(&self) -> bitcoin::Network {
        Network::Bitcoin
    }
    fn num_active_channels(&self) -> usize {
        0
    }

    fn num_inactive_channels(&self) -> usize {
        0
    }

    fn num_pending_channels(&self) -> usize {
        0
    }
    fn num_peers(&self) -> usize {
        self.num_peers
    }

    fn wallet_balance(&self) -> u64 {
        self.wallet_balance
    }

    fn list_channels(&self) -> Vec<ChannelDetails> {
        self.channels.clone()
    }

    fn set_channel_fee(
        &self,
        _counterparty_node_id: &PublicKey,
        _channel_id: &[[u8; 32]],
        forwarding_fee_proportional_millionths: Option<u32>,
        forwarding_fee_base_msat: Option<u32>,
    ) -> Result<(u32, u32)> {
        Ok((
            forwarding_fee_base_msat.unwrap_or(5000),
            forwarding_fee_proportional_millionths.unwrap_or(200),
        ))
    }

    fn alias_of(&self, _node_id: &PublicKey) -> Option<String> {
        Some(TEST_ALIAS.to_string())
    }

    fn public_addresses(&self) -> Vec<NetAddress> {
        let addr1: SocketAddrV4 = "127.0.0.1:2312".parse().unwrap();
        let addr2: SocketAddrV6 = "[2001:db8::1]:8080".parse().unwrap();
        vec![addr1.into(), addr2.into()]
    }

    async fn open_channel(
        &self,
        _their_network_key: PublicKey,
        _channel_value_satoshis: u64,
        _push_msat: Option<u64>,
        _fee_rate: Option<FeeRate>,
        _override_config: Option<UserConfig>,
    ) -> Result<OpenChannelResult> {
        let transaction =
            deserialize::<bitcoin::Transaction>(&Vec::<u8>::from_hex(TEST_TX).unwrap()).unwrap();
        let txid = transaction.txid();
        Ok(OpenChannelResult {
            transaction,
            txid,
            channel_id: [1u8; 32],
        })
    }

    async fn list_peers(&self) -> Result<Vec<Peer>> {
        Ok(vec![Peer {
            public_key: self.public_key,
            net_address: Some(self.ipv4_address.clone()),
            status: PeerStatus::Connected,
            alias: TEST_ALIAS.to_string(),
        }])
    }

    async fn connect_peer(
        &self,
        _public_key: PublicKey,
        _socket_addr: Option<NetAddress>,
    ) -> Result<()> {
        Ok(())
    }

    async fn disconnect_peer(&self, _public_key: PublicKey) -> Result<()> {
        Ok(())
    }

    async fn close_channel(
        &self,
        _channel_id: &[u8; 32],
        _counterparty_node_id: &PublicKey,
    ) -> Result<()> {
        Ok(())
    }

    fn get_node(&self, _node_id: &NodeId) -> Option<NodeInfo> {
        let mut alias = [0u8; 32];
        alias[..TEST_ALIAS.len()].copy_from_slice(TEST_ALIAS.as_bytes());
        let announcement = NodeAnnouncementInfo {
            features: Features::empty(),
            last_update: 21000000,
            rgb: [1, 2, 3],
            alias: NodeAlias(alias),
            announcement_message: None,
        };
        Some(NodeInfo {
            channels: vec![],
            announcement_info: Some(announcement),
        })
    }

    fn nodes(&self) -> IndexedMap<NodeId, NodeInfo> {
        let mut nodes = IndexedMap::new();
        let node_id = NodeId::from_pubkey(&self.public_key);
        nodes.insert(node_id, self.get_node(&node_id).unwrap());
        nodes
    }

    fn get_channel(&self, _channel_id: u64) -> Option<ChannelInfo> {
        None
    }

    fn channels(&self) -> IndexedMap<u64, ChannelInfo> {
        IndexedMap::new()
    }

    fn user_config(&self) -> UserConfig {
        UserConfig::default()
    }

    async fn generate_invoice(
        &self,
        _label: String,
        _amount: Option<u64>,
        _description: String,
        _expiry: Option<u32>,
    ) -> Result<Invoice> {
        Ok(self.invoice.clone())
    }

    async fn pay_invoice(&self, invoice: Invoice, label: Option<String>) -> Result<Payment> {
        let mut payment = Payment::of_invoice_outbound(&invoice, label);
        payment.succeeded(Some(PaymentPreimage([1u8; 32])), Some(2323));
        Ok(payment)
    }

    async fn list_payments(
        &self,
        _bolt11: Option<Invoice>,
        _direction: Option<PaymentDirection>,
    ) -> Result<Vec<Payment>> {
        Ok(vec![self.payment.clone()])
    }

    async fn list_invoices(&self, _label: Option<String>) -> Result<Vec<Invoice>> {
        Ok(vec![self.invoice.clone()])
    }

    async fn keysend_payment(&self, _payee: NodeId, _amount: MillisatAmount) -> Result<Payment> {
        Ok(self.payment.clone())
    }

<<<<<<< HEAD
    async fn lsp_list_protocols(&self, _node_id: Option<PublicKey>) -> Result<Vec<String>> {
        Ok(Vec::new())
=======
    async fn estimated_channel_liquidity_range(
        &self,
        _scid: u64,
        _target: &NodeId,
    ) -> Result<Option<(u64, u64)>> {
        Ok(Some((100, 100000)))
>>>>>>> 407223cb
    }
}<|MERGE_RESOLUTION|>--- conflicted
+++ resolved
@@ -326,16 +326,15 @@
         Ok(self.payment.clone())
     }
 
-<<<<<<< HEAD
     async fn lsp_list_protocols(&self, _node_id: Option<PublicKey>) -> Result<Vec<String>> {
         Ok(Vec::new())
-=======
+    }
+
     async fn estimated_channel_liquidity_range(
         &self,
         _scid: u64,
         _target: &NodeId,
     ) -> Result<Option<(u64, u64)>> {
         Ok(Some((100, 100000)))
->>>>>>> 407223cb
     }
 }