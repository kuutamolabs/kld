--- conflicted
+++ resolved
@@ -4,10 +4,6 @@
 use anyhow::anyhow;
 
 use bitcoin::blockdata::locktime::PackedLockTime;
-<<<<<<< HEAD
-use bitcoin::network::constants::Network;
-=======
->>>>>>> 407223cb
 use bitcoin::secp256k1::Secp256k1;
 
 use crate::database::payment::Payment;
@@ -16,17 +12,10 @@
 use crate::settings::Settings;
 use hex::ToHex;
 use lightning::chain::chaininterface::{BroadcasterInterface, ConfirmationTarget, FeeEstimator};
-<<<<<<< HEAD
-use lightning::chain::BestBlock;
-use lightning::events::{Event, HTLCDestination, PathFailure, PaymentPurpose};
-use lightning::routing::gossip::NodeId;
-use lightning::sign::KeysManager;
-=======
 use lightning::events::{Event, HTLCDestination, PathFailure, PaymentPurpose};
 use lightning::routing::gossip::NodeId;
 use lightning::sign::KeysManager;
 use lightning_block_sync::BlockSource;
->>>>>>> 407223cb
 use log::{error, info, warn};
 use rand::{thread_rng, Rng};
 use tokio::runtime::Handle;
@@ -536,13 +525,7 @@
                     Vec::new(),
                     destination_address.script_pubkey(),
                     tx_feerate,
-<<<<<<< HEAD
-                    Some(PackedLockTime(
-                        BestBlock::from_network(Network::Bitcoin).height(),
-                    )),
-=======
                     Some(PackedLockTime(best_block_height)),
->>>>>>> 407223cb
                     &Secp256k1::new(),
                 ) {
                     Ok(spending_tx) => {
