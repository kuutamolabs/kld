use std::sync::Arc;
use std::time::{Duration, SystemTime};

use anyhow::anyhow;

use bitcoin::blockdata::locktime::PackedLockTime;
use bitcoin::network::constants::Network;
use bitcoin::secp256k1::Secp256k1;

use crate::database::payment::Payment;
use crate::database::spendable_output::{SpendableOutput, SpendableOutputStatus};
use crate::database::{LdkDatabase, WalletDatabase};
use hex::ToHex;
use lightning::chain::chaininterface::{BroadcasterInterface, ConfirmationTarget, FeeEstimator};
use lightning::chain::BestBlock;
use lightning::events::{Event, HTLCDestination, PathFailure, PaymentPurpose};
use lightning::routing::gossip::NodeId;
use lightning::sign::KeysManager;
use log::{error, info, warn};
use rand::{thread_rng, Rng};
use tokio::runtime::Handle;

use crate::bitcoind::BitcoindClient;
use crate::ldk::ldk_error;
use crate::wallet::{Wallet, WalletInterface};

use super::controller::AsyncAPIRequests;
use super::peer_manager::PeerManager;
use super::{ChannelManager, NetworkGraph};

pub(crate) struct EventHandler {
    channel_manager: Arc<ChannelManager>,
    bitcoind_client: Arc<BitcoindClient>,
    keys_manager: Arc<KeysManager>,
    network_graph: Arc<NetworkGraph>,
    wallet: Arc<Wallet<WalletDatabase, BitcoindClient>>,
    ldk_database: Arc<LdkDatabase>,
    peer_manager: Arc<PeerManager>,
    async_api_requests: Arc<AsyncAPIRequests>,
    runtime_handle: Handle,
}

impl EventHandler {
    #[allow(clippy::too_many_arguments)]
    pub fn new(
        channel_manager: Arc<ChannelManager>,
        bitcoind_client: Arc<BitcoindClient>,
        keys_manager: Arc<KeysManager>,
        network_graph: Arc<NetworkGraph>,
        wallet: Arc<Wallet<WalletDatabase, BitcoindClient>>,
        database: Arc<LdkDatabase>,
        peer_manager: Arc<PeerManager>,
        async_api_requests: Arc<AsyncAPIRequests>,
    ) -> EventHandler {
        EventHandler {
            channel_manager,
            bitcoind_client,
            keys_manager,
            network_graph,
            wallet,
            ldk_database: database,
            peer_manager,
            async_api_requests,
            runtime_handle: Handle::current(),
        }
    }
}

impl lightning::events::EventHandler for EventHandler {
    fn handle_event(&self, event: lightning::events::Event) {
        tokio::task::block_in_place(move || {
            self.runtime_handle.block_on(self.handle_event_async(event))
        })
    }
}

impl EventHandler {
    pub async fn handle_event_async(&self, event: lightning::events::Event) {
        match event {
            Event::FundingGenerationReady {
                temporary_channel_id,
                counterparty_node_id,
                channel_value_satoshis,
                output_script,
                user_channel_id,
            } => {
                let (fee_rate, respond) = match self
                    .async_api_requests
                    .funding_transactions
                    .get(&user_channel_id)
                    .await
                {
                    Some(fee_rate) => fee_rate,
                    None => {
                        error!(
                            "Can't find funding transaction for user_channel_id {user_channel_id}"
                        );
                        return;
                    }
                };
                let funding_tx =
                    match self
                        .wallet
                        .fund_tx(&output_script, &channel_value_satoshis, fee_rate)
                    {
                        Ok(tx) => tx,
                        Err(e) => {
                            error!("Event::FundingGenerationReady: {e}");
                            respond(Err(e));
                            return;
                        }
                    };

                // Give the funding transaction back to LDK for opening the channel.
                if let Err(e) = self
                    .channel_manager
                    .funding_transaction_generated(
                        &temporary_channel_id,
                        &counterparty_node_id,
                        funding_tx.clone(),
                    )
                    .map_err(ldk_error)
                {
                    error!("Event::FundingGenerationReady: {e}");
                    respond(Err(e));
                    return;
                }
                info!("EVENT: Channel with user channel id {user_channel_id} has been funded");
                respond(Ok(funding_tx))
            }
            Event::ChannelPending {
                channel_id,
                user_channel_id,
                former_temporary_channel_id: _,
                counterparty_node_id,
                funding_txo,
            } => {
                info!(
                    "EVENT: Channel {} - {user_channel_id} with counterparty {counterparty_node_id} is pending. OutPoint: {funding_txo}",
                    channel_id.encode_hex::<String>(),
                );
            }
            Event::ChannelReady {
                channel_id,
                user_channel_id,
                counterparty_node_id,
                channel_type: _,
            } => {
                info!(
                    "EVENT: Channel {} - {user_channel_id} with counterparty {counterparty_node_id} is ready to use.",
                    channel_id.encode_hex::<String>(),
                );
                self.peer_manager.broadcast_node_announcement();
            }
            Event::ChannelClosed {
                channel_id,
                reason,
                user_channel_id,
            } => {
                info!(
                    "EVENT: Channel {}: {reason}.",
                    channel_id.encode_hex::<String>()
                );
                self.async_api_requests
                    .funding_transactions
                    .respond(
                        &user_channel_id,
                        Err(anyhow!("Channel closed due to {reason}")),
                    )
                    .await;
            }
            Event::DiscardFunding {
                channel_id,
                transaction,
            } => {
                info!(
                    "EVENT: Funding discarded for channel: {}, txid: {}",
                    channel_id.encode_hex::<String>(),
                    transaction.txid()
                )
            }
            Event::OpenChannelRequest { .. } => {
                unreachable!(
                    "This event will not fire as we do not manually accept inbound channels."
                )
            }
            Event::PaymentClaimable {
                payment_hash,
                purpose,
                amount_msat,
                receiver_node_id: _,
                via_channel_id,
                via_user_channel_id: _,
                onion_fields: _,
                claim_deadline,
                ..
            } => {
                info!(
                    "EVENT: Payment claimable with hash {} of {} millisatoshis {} {}",
                    payment_hash.0.encode_hex::<String>(),
                    amount_msat,
                    if let Some(channel_id) = via_channel_id {
                        format!("via channel ID {} ", channel_id.encode_hex::<String>())
                    } else {
                        String::new()
                    },
                    if let Some(deadline) = claim_deadline {
                        format!(
                            "with deadline {:?}",
                            SystemTime::UNIX_EPOCH + Duration::from_secs(deadline as u64)
                        )
                    } else {
                        String::new()
                    }
                );
                match purpose {
                    PaymentPurpose::InvoicePayment {
                        payment_preimage, ..
                    } => {
                        if let Some(payment_preimage) = payment_preimage {
                            self.channel_manager.claim_funds(payment_preimage);
                        }
                    }
                    PaymentPurpose::SpontaneousPayment(preimage) => {
                        self.channel_manager.claim_funds(preimage);
                    }
                };
            }
            Event::PaymentClaimed {
                payment_hash,
                purpose,
                amount_msat,
                receiver_node_id: _,
            } => {
                info!(
                    "EVENT: Payment claimed with hash {} of {} millisatoshis",
                    payment_hash.0.encode_hex::<String>(),
                    amount_msat,
                );
                let payment = match purpose {
                    PaymentPurpose::InvoicePayment {
                        payment_preimage,
                        payment_secret,
                    } => Payment::of_invoice_inbound(
                        payment_hash,
                        payment_preimage,
                        payment_secret,
                        amount_msat,
                    ),
                    PaymentPurpose::SpontaneousPayment(preimage) => {
                        Payment::spontaneous_inbound(payment_hash, preimage, amount_msat)
                    }
                };
                if let Err(e) = self.ldk_database.persist_payment(&payment).await {
                    error!(
                        "Failed to persist payment with hash {}: {e}",
                        payment_hash.0.encode_hex::<String>()
                    )
                }
            }
            Event::PaymentSent {
                payment_id,
                payment_preimage,
                payment_hash,
                fee_paid_msat,
            } => {
                info!(
                    "EVENT: Payment with hash {}{} sent successfully{}",
                    payment_hash.0.encode_hex::<String>(),
                    if let Some(id) = payment_id {
                        format!(" and ID {}", id.0.encode_hex::<String>())
                    } else {
                        "".to_string()
                    },
                    if let Some(fee) = fee_paid_msat {
                        format!(" with fee {fee} msat")
                    } else {
                        "".to_string()
                    },
                );
                match payment_id {
                    Some(id) => {
                        if let Some((mut payment, respond)) =
                            self.async_api_requests.payments.get(&id).await
                        {
                            payment.succeeded(Some(payment_preimage), fee_paid_msat);
                            respond(Ok(payment));
                        } else {
                            error!("Can't find payment for {}", id.0.encode_hex::<String>());
                        }
                    }
                    None => {
                        error!(
                            "Failed to update payment with hash {}",
                            payment_hash.0.encode_hex::<String>()
                        )
                    }
                }
            }
            Event::PaymentPathSuccessful {
                payment_id,
                payment_hash,
                path,
            } => {
                info!(
                    "EVENT: Payment path with {} hops successful for payment with ID {}{}",
                    path.hops.len(),
                    payment_id.0.encode_hex::<String>(),
                    payment_hash
                        .map(|h| format!(" and hash {}", h.0.encode_hex::<String>()))
                        .unwrap_or_default()
                );
            }
            Event::PaymentPathFailed {
                payment_id,
                payment_hash,
                payment_failed_permanently,
                failure,
                path,
                short_channel_id,
            } => {
                match failure {
                    PathFailure::InitialSend { err } => warn!("{}", ldk_error(err)),
                    PathFailure::OnPath { network_update } => {
                        if let Some(update) = network_update {
                            self.network_graph.handle_network_update(&update);
                        }
                    }
                };
                info!(
                    "EVENT: Payment path failed for payment with hash {}{}. Payment failed {} {}. Path: {:?}",
                    payment_hash.0.encode_hex::<String>(),
                    payment_id.map(|id| format!(" and ID {}", id.0.encode_hex::<String>())).unwrap_or_default(),
                    if payment_failed_permanently {
                        "permanently"
                    } else {
                        "temporarily"
                    },
                    if let Some(short_channel_id) = short_channel_id {
                        format!("along channel {}", short_channel_id)
                    } else {
                        "".to_string()
                    },
                    path
                );
            }
            Event::PaymentFailed {
                payment_id,
                payment_hash,
                reason,
            } => {
                info!(
                    "EVENT: Failed to send payment with ID {} and hash {}{}",
                    payment_id.0.encode_hex::<String>(),
                    payment_hash.0.encode_hex::<String>(),
                    reason
                        .map(|r| format!(" for reason {r:?}"))
                        .unwrap_or_default()
                );
                if let Some((mut payment, respond)) =
                    self.async_api_requests.payments.get(&payment_id).await
                {
                    payment.failed(reason);
                    respond(Ok(payment));
                } else {
                    error!(
                        "Can't find payment for {}",
                        payment_id.0.encode_hex::<String>()
                    );
                }
            }
            Event::PaymentForwarded {
                prev_channel_id,
                next_channel_id,
                fee_earned_msat,
                claim_from_onchain_tx,
                outbound_amount_forwarded_msat,
            } => {
                let read_only_network_graph = self.network_graph.read_only();
                let nodes = read_only_network_graph.nodes();
                let channels = self.channel_manager.list_channels();

                let node_str = |channel_id: &Option<[u8; 32]>| match channel_id {
                    None => String::new(),
                    Some(channel_id) => match channels.iter().find(|c| c.channel_id == *channel_id)
                    {
                        None => String::new(),
                        Some(channel) => {
                            match nodes.get(&NodeId::from_pubkey(&channel.counterparty.node_id)) {
                                None => "private node".to_string(),
                                Some(node) => match &node.announcement_info {
                                    None => "unnamed node".to_string(),
                                    Some(announcement) => {
                                        format!("node {}", announcement.alias)
                                    }
                                },
                            }
                        }
                    },
                };
                let channel_str = |channel_id: &Option<[u8; 32]>| {
                    channel_id
                        .map(|channel_id| {
                            format!(" with channel {}", channel_id.encode_hex::<String>())
                        })
                        .unwrap_or_default()
                };
                let from_prev_str = format!(
                    " from {}{}",
                    node_str(&prev_channel_id),
                    channel_str(&prev_channel_id)
                );
                let to_next_str = format!(
                    " to {}{}",
                    node_str(&next_channel_id),
                    channel_str(&next_channel_id)
                );

                let from_onchain_str = if claim_from_onchain_tx {
                    "from onchain downstream claim"
                } else {
                    "from HTLC fulfill message"
                };
                let amount_str = if let Some(amount) = outbound_amount_forwarded_msat {
                    format!("of amount {amount}")
                } else {
                    "of unknown amount".to_string()
                };
                let fee_str = if let Some(fee_earned) = fee_earned_msat {
                    format!(" earning {fee_earned} msat")
                } else {
                    "".to_string()
                };
                info!(
                    "EVENT: Forwarded payment{from_prev_str}{to_next_str} {amount_str},{fee_str} {from_onchain_str}",
                );
            }
            Event::ProbeSuccessful { .. } => {}
            Event::ProbeFailed { .. } => {}
            Event::HTLCHandlingFailed {
                prev_channel_id,
                failed_next_destination,
            } => {
                error!(
                    "EVENT: Failed handling HTLC from channel {}. {}",
                    prev_channel_id.encode_hex::<String>(),
                    match failed_next_destination {
                        HTLCDestination::NextHopChannel {
                            node_id: _,
                            channel_id,
                        } => format!("Next hop channel ID {}", channel_id.encode_hex::<String>()),
                        HTLCDestination::UnknownNextHop {
                            requested_forward_scid,
                        } => format!(
                            "Unknown next hop to requested SCID {}",
                            requested_forward_scid
                        ),
                        HTLCDestination::InvalidForward {
                            requested_forward_scid,
                        } => format!(
                            "Invalid forward to requested SCID {}",
                            requested_forward_scid
                        ),
                        HTLCDestination::FailedPayment { payment_hash } => format!(
                            "Failed payment with hash {}",
                            payment_hash.0.encode_hex::<String>()
                        ),
                    }
                );
            }
            Event::PendingHTLCsForwardable { time_forwardable } => {
                let forwarding_channel_manager = self.channel_manager.clone();
                let min = time_forwardable.as_millis() as u64;
                tokio::spawn(async move {
                    let millis_to_sleep = thread_rng().gen_range(min..min * 5);
                    tokio::time::sleep(Duration::from_millis(millis_to_sleep)).await;
                    forwarding_channel_manager.process_pending_htlc_forwards();
                });
            }
            Event::SpendableOutputs { outputs } => {
                let mut spendable_outputs: Vec<SpendableOutput> =
                    outputs.into_iter().map(SpendableOutput::new).collect();
                for spendable_output in &spendable_outputs {
                    info!("EVENT: New {:?}", spendable_output);
                    self.persist_spendable_output(spendable_output.clone());
                }
                let destination_address = match self.wallet.new_address() {
                    Ok(a) => a,
                    Err(e) => {
                        error!("Could not get new address: {}", e);
                        return;
                    }
                };
                let output_descriptors = &spendable_outputs
                    .iter()
                    .map(|o| &o.descriptor)
                    .collect::<Vec<_>>();
                let tx_feerate = self
                    .bitcoind_client
                    .get_est_sat_per_1000_weight(ConfirmationTarget::HighPriority);

                match self.keys_manager.spend_spendable_outputs(
                    output_descriptors,
                    Vec::new(),
                    destination_address.script_pubkey(),
                    tx_feerate,
                    Some(PackedLockTime(
                        BestBlock::from_network(Network::Bitcoin).height(),
                    )),
                    &Secp256k1::new(),
                ) {
                    Ok(spending_tx) => {
                        info!(
                            "Sending spendable output to {}",
                            destination_address.address
                        );
<<<<<<< HEAD
                        self.bitcoind_client.broadcast_transactions(&[&spending_tx])
=======
                        self.bitcoind_client.broadcast_transaction(&spending_tx);
                        for spendable_output in spendable_outputs.iter_mut() {
                            spendable_output.status = SpendableOutputStatus::Spent;
                            self.persist_spendable_output(spendable_output.clone());
                        }
>>>>>>> c7697dc8
                    }
                    Err(_) => {
                        error!("Failed to build spending transaction");
                    }
                };
            }
            Event::HTLCIntercepted {
                intercept_id: _,
                requested_next_hop_scid: _,
                payment_hash: _,
                inbound_amount_msat: _,
                expected_outbound_amount_msat: _,
            } => {}
            Event::BumpTransaction(_) => todo!(),
        }
    }

    fn persist_spendable_output(&self, spendable_output: SpendableOutput) {
        let database = self.ldk_database.clone();
        self.runtime_handle.spawn(async move {
            if let Err(e) = database.persist_spendable_output(spendable_output).await {
                error!("{e}");
            }
        });
    }
}<|MERGE_RESOLUTION|>--- conflicted
+++ resolved
@@ -514,15 +514,11 @@
                             "Sending spendable output to {}",
                             destination_address.address
                         );
-<<<<<<< HEAD
-                        self.bitcoind_client.broadcast_transactions(&[&spending_tx])
-=======
-                        self.bitcoind_client.broadcast_transaction(&spending_tx);
+                        self.bitcoind_client.broadcast_transactions(&[&spending_tx]);
                         for spendable_output in spendable_outputs.iter_mut() {
                             spendable_output.status = SpendableOutputStatus::Spent;
                             self.persist_spendable_output(spendable_output.clone());
                         }
->>>>>>> c7697dc8
                     }
                     Err(_) => {
                         error!("Failed to build spending transaction");
