use anyhow::Result;
use lightning::{
    ln::channelmanager::ChannelDetails,
    routing::gossip::{ChannelInfo, NodeId, NodeInfo},
    util::{config::UserConfig, indexed_map::IndexedMap},
};

use crate::{
    database::{
        invoice::Invoice,
        payment::{Payment, PaymentDirection},
    },
    MillisatAmount,
};

use crate::api::NetAddress;
use api::FeeRate;
use async_trait::async_trait;
use bitcoin::{secp256k1::PublicKey, Network, Transaction, Txid};

#[async_trait]
pub trait LightningInterface: Send + Sync {
    fn alias(&self) -> String;

    fn identity_pubkey(&self) -> PublicKey;

    async fn synced(&self) -> Result<bool>;

    fn sign(&self, message: &[u8]) -> Result<String>;

    fn network(&self) -> Network;

    fn num_active_channels(&self) -> usize;

    fn num_inactive_channels(&self) -> usize;

    fn num_pending_channels(&self) -> usize;

    fn graph_num_nodes(&self) -> usize;

    fn graph_num_channels(&self) -> usize;

    fn num_peers(&self) -> usize;

    fn wallet_balance(&self) -> u64;

    fn list_channels(&self) -> Vec<ChannelDetails>;

    fn set_channel_fee(
        &self,
        counterparty_node_id: &PublicKey,
        channel_id: &[[u8; 32]],
        forwarding_fee_proportional_millionths: Option<u32>,
        forwarding_fee_base_msat: Option<u32>,
    ) -> Result<(u32, u32)>;

    fn alias_of(&self, node_id: &PublicKey) -> Option<String>;

    fn public_addresses(&self) -> Vec<NetAddress>;

    async fn list_peers(&self) -> Result<Vec<Peer>>;

    async fn connect_peer(
        &self,
        public_key: PublicKey,
        socket_addr: Option<NetAddress>,
    ) -> Result<()>;

    async fn disconnect_peer(&self, public_key: PublicKey) -> Result<()>;

    async fn open_channel(
        &self,
        their_network_key: PublicKey,
        channel_value_satoshis: u64,
        push_msat: Option<u64>,
        fee_rate: Option<FeeRate>,
        override_config: Option<UserConfig>,
    ) -> Result<OpenChannelResult>;

    async fn close_channel(
        &self,
        channel_id: &[u8; 32],
        counterparty_node_id: &PublicKey,
    ) -> Result<()>;

    fn get_node(&self, node_id: &NodeId) -> Option<NodeInfo>;

    fn nodes(&self) -> IndexedMap<NodeId, NodeInfo>;

    fn get_channel(&self, channel_id: u64) -> Option<ChannelInfo>;

    fn channels(&self) -> IndexedMap<u64, ChannelInfo>;

    fn user_config(&self) -> UserConfig;

    async fn pay_invoice(&self, invoice: Invoice, label: Option<String>) -> Result<Payment>;

    async fn keysend_payment(&self, payee: NodeId, amount: MillisatAmount) -> Result<Payment>;

    async fn generate_invoice(
        &self,
        label: String,
        amount: Option<u64>,
        description: String,
        expiry: Option<u32>,
    ) -> Result<Invoice>;

    async fn list_invoices(&self, label: Option<String>) -> Result<Vec<Invoice>>;

<<<<<<< HEAD
    async fn list_payments(&self, bolt11: Option<Invoice>) -> Result<Vec<Payment>>;

    async fn lsp_list_protocols(&self, node_id: Option<PublicKey>) -> Result<Vec<String>>;
=======
    async fn list_payments(
        &self,
        bolt11: Option<Invoice>,
        direction: Option<PaymentDirection>,
    ) -> Result<Vec<Payment>>;

    async fn estimated_channel_liquidity_range(
        &self,
        scid: u64,
        target: &NodeId,
    ) -> Result<Option<(u64, u64)>>;
>>>>>>> 407223cb
}

pub struct Peer {
    pub public_key: PublicKey,
    pub net_address: Option<NetAddress>,
    pub status: PeerStatus,
    pub alias: String,
}

#[derive(Copy, Clone, PartialEq, Default)]
pub enum PeerStatus {
    Connected,
    #[default]
    Disconnected,
}

impl ToString for PeerStatus {
    fn to_string(&self) -> String {
        match self {
            PeerStatus::Connected => "connected",
            PeerStatus::Disconnected => "disconnected",
        }
        .to_owned()
    }
}

pub struct OpenChannelResult {
    pub transaction: Transaction,
    pub txid: Txid,
    pub channel_id: [u8; 32],
}<|MERGE_RESOLUTION|>--- conflicted
+++ resolved
@@ -107,23 +107,19 @@
 
     async fn list_invoices(&self, label: Option<String>) -> Result<Vec<Invoice>>;
 
-<<<<<<< HEAD
-    async fn list_payments(&self, bolt11: Option<Invoice>) -> Result<Vec<Payment>>;
-
-    async fn lsp_list_protocols(&self, node_id: Option<PublicKey>) -> Result<Vec<String>>;
-=======
     async fn list_payments(
         &self,
         bolt11: Option<Invoice>,
         direction: Option<PaymentDirection>,
     ) -> Result<Vec<Payment>>;
 
+    async fn lsp_list_protocols(&self, node_id: Option<PublicKey>) -> Result<Vec<String>>;
+
     async fn estimated_channel_liquidity_range(
         &self,
         scid: u64,
         target: &NodeId,
     ) -> Result<Option<(u64, u64)>>;
->>>>>>> 407223cb
 }
 
 pub struct Peer {
