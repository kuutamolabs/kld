pub mod channel_utils;
pub mod controller;
mod event_handler;
pub mod lightning_interface;
pub mod lsp;
mod peer_manager;

use std::sync::{Arc, Mutex};

use crate::database::LdkDatabase;
use crate::logger::KldLogger;
use anyhow::anyhow;
use hex::ToHex;
use lightning::{
    chain::{chainmonitor, Filter},
    events::HTLCDestination,
    ln::{
        channelmanager::{PaymentSendFailure, RetryableSendFailure, SimpleArcChannelManager},
<<<<<<< HEAD
        msgs::LightningError,
=======
        msgs::{DecodeError, LightningError},
        peer_handler::SimpleArcPeerManager,
>>>>>>> d881f88d
    },
    onion_message::SimpleArcOnionMessenger,
    routing::{
        gossip,
        router::DefaultRouter,
        scoring::{ProbabilisticScorer, ProbabilisticScoringFeeParameters},
    },
    sign::InMemorySigner,
    util::errors::APIError,
};
use lightning_invoice::SignOrCreationError;

pub use controller::Controller;
pub use lightning_interface::{LightningInterface, OpenChannelResult, Peer, PeerStatus};
use log::warn;

use crate::bitcoind::BitcoindClient;

/// The minimum feerate we are allowed to send, as specify by LDK (sats/kwu).
pub static MIN_FEERATE: u32 = 253;

pub type NetworkGraph = gossip::NetworkGraph<Arc<KldLogger>>;

pub(crate) type ChainMonitor = chainmonitor::ChainMonitor<
    InMemorySigner,
    Arc<dyn Filter + Send + Sync>,
    Arc<BitcoindClient>,
    Arc<BitcoindClient>,
    Arc<KldLogger>,
    Arc<LdkDatabase>,
>;

pub(crate) type ChannelManager =
    SimpleArcChannelManager<ChainMonitor, BitcoindClient, BitcoindClient, KldLogger>;

pub(crate) type OnionMessenger = SimpleArcOnionMessenger<KldLogger>;

pub type Scorer = ProbabilisticScorer<Arc<NetworkGraph>, Arc<KldLogger>>;

pub(crate) type KldRouter = DefaultRouter<
    Arc<NetworkGraph>,
    Arc<KldLogger>,
    Arc<Mutex<Scorer>>,
    ProbabilisticScoringFeeParameters,
    Scorer,
>;

pub fn ldk_error(error: APIError) -> anyhow::Error {
    anyhow::Error::msg(match error {
        APIError::APIMisuseError { ref err } => format!("Misuse error: {err}"),
        APIError::FeeRateTooHigh {
            ref err,
            ref feerate,
        } => format!("{err} feerate: {feerate}"),
        APIError::InvalidRoute { ref err } => format!("Invalid route provided: {err}"),
        APIError::ChannelUnavailable { ref err } => format!("Channel unavailable: {err}"),
        APIError::MonitorUpdateInProgress => {
            "Client indicated a channel monitor update is in progress but not yet complete"
                .to_string()
        }
        APIError::IncompatibleShutdownScript { ref script } => {
            format!("Provided a scriptpubkey format not accepted by peer: {script}")
        }
    })
}

pub fn lightning_error(error: LightningError) -> anyhow::Error {
    anyhow!(error.err)
}

pub fn retryable_send_failure(error: RetryableSendFailure) -> anyhow::Error {
    match error {
        RetryableSendFailure::PaymentExpired => {
            anyhow!("Payment failure: payment has expired")
        }
        RetryableSendFailure::RouteNotFound => {
            anyhow!("Payment failure: route not found")
        }
        RetryableSendFailure::DuplicatePayment => {
            anyhow!("Payment failure: duplicate payment")
        }
    }
}

pub fn sign_or_creation_error(error: SignOrCreationError) -> anyhow::Error {
    match error {
        SignOrCreationError::SignError(()) => anyhow!("Error signing invoice"),
        SignOrCreationError::CreationError(e) => anyhow!("Error creating invoice: {e}"),
    }
}

pub fn payment_send_failure(error: PaymentSendFailure) -> anyhow::Error {
    match error {
        PaymentSendFailure::ParameterError(api_error) => ldk_error(api_error),
        PaymentSendFailure::PathParameterError(results) => {
            for result in results {
                if let Err(e) = result {
                    warn!("{}", ldk_error(e));
                }
            }
            anyhow!("Payment failure: Path parameter error. Check logs for more details.")
        }
        PaymentSendFailure::AllFailedResendSafe(errors) => {
            for e in errors {
                warn!("{}", ldk_error(e));
            }
            anyhow!("Payment failure: All failed, resend safe. Check logs for more details.")
        }
        PaymentSendFailure::DuplicatePayment => anyhow!("Payment failed: Duplicate Payment"),
        PaymentSendFailure::PartialFailure {
            results,
            failed_paths_retry: _,
            payment_id: _,
        } => {
            for result in results {
                if let Err(e) = result {
                    warn!("{}", ldk_error(e));
                }
            }
            anyhow!("Payment failed: Partial failure. Check logs for more details.")
        }
    }
}

pub fn decode_error(error: DecodeError) -> anyhow::Error {
    match error {
        DecodeError::UnknownVersion => anyhow!("Unknown version"),
        DecodeError::UnknownRequiredFeature => anyhow!("Unknown required feature"),
        DecodeError::InvalidValue => anyhow!("Invalid value"),
        DecodeError::ShortRead => anyhow!("Short read"),
        DecodeError::BadLengthDescriptor => anyhow!("Bad length descriptor"),
        DecodeError::Io(e) => anyhow!(e),
        DecodeError::UnsupportedCompression => anyhow!("Unsupported compression"),
    }
}

pub fn htlc_destination_to_string(destination: &HTLCDestination) -> String {
    match destination {
        HTLCDestination::NextHopChannel {
            node_id: _,
            channel_id,
        } => format!("Next hop channel ID {}", channel_id.encode_hex::<String>()),
        HTLCDestination::UnknownNextHop {
            requested_forward_scid,
        } => format!(
            "Unknown next hop to requested SCID {}",
            requested_forward_scid
        ),
        HTLCDestination::InvalidForward {
            requested_forward_scid,
        } => format!(
            "Invalid forward to requested SCID {}",
            requested_forward_scid
        ),
        HTLCDestination::FailedPayment { payment_hash } => format!(
            "Failed payment with hash {}",
            payment_hash.0.encode_hex::<String>()
        ),
    }
}<|MERGE_RESOLUTION|>--- conflicted
+++ resolved
@@ -16,12 +16,7 @@
     events::HTLCDestination,
     ln::{
         channelmanager::{PaymentSendFailure, RetryableSendFailure, SimpleArcChannelManager},
-<<<<<<< HEAD
-        msgs::LightningError,
-=======
         msgs::{DecodeError, LightningError},
-        peer_handler::SimpleArcPeerManager,
->>>>>>> d881f88d
     },
     onion_message::SimpleArcOnionMessenger,
     routing::{
