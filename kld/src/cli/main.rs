mod client;

use crate::client::Api;
use anyhow::Result;
use api::FeeRate;
use bitcoin::secp256k1::PublicKey;
use clap::{Parser, Subcommand};

#[derive(Parser, Debug)]
#[command(author, version, about, long_about = None)]
struct Args {
    /// IP address or hostname of the target machine.
    #[arg(short, long)]
    target: String,
    /// Path to the TLS cert of the target API.
    #[arg(short, long)]
    cert_path: String,
    /// Path to the macaroon for authenticating with the API.
    #[arg(short, long)]
    macaroon_path: String,
    /// Command to run.
    #[clap(subcommand)]
    command: Command,
}

#[derive(Subcommand, Debug)]
enum Command {
    /// Fetch information about this lightning node.
    GetInfo,
    /// Creates a signature of the message using node's secret key (message limit 65536 chars)
    Sign {
        /// Message to be signed (max 65536 chars)
        #[arg(long)]
        message: String,
    },
    /// Fetch confirmed and unconfirmed on-chain balance.
    GetBalance,
    /// Generates new on-chain address for receiving funds.
    NewAddress,
    /// Send on-chain funds out of the wallet.
    Withdraw {
        /// The address to withdraw to.
        #[arg(long)]
        address: String,
        /// The amount to withdraw (in Satoshis). The string "all" will empty the wallet.
        #[arg(long)]
        satoshis: String,
        /// Fee rate [urgent/normal/slow/<sats>perkw/<sats>perkb]
        #[arg(long)]
        fee_rate: Option<FeeRate>,
    },
    /// Show available funds from the internal wallet.
    ListFunds,
    /// Fetch a list of this nodes peers.
    ListPeers,
    /// Connect with a network peer.
    ConnectPeer {
        /// The public key (id) of the node to connect to. Optionally provide host and port [id@host:port].
        #[arg(long)]
        public_key: String,
    },
    /// Disconnect from a network peer.
    DisconnectPeer {
        /// The public key of the node to disconnect from.
        #[arg(long)]
        public_key: String,
    },
    /// Fetch a list of this nodes open channels.
    ListChannels,
    /// Open a channel with another node.
    OpenChannel {
        /// The public key of the node to open a channel with. Optionally provide host and port [id@host:port].
        #[arg(long)]
        public_key: String,
        /// Amount of satoshis to commit to the channel.
        #[arg(long)]
        sats: String,
        /// The number of satoshis to push to the other node side of the channel.
        #[arg(long)]
        push_msat: Option<String>,
        /// Whether to announce the channel to the rest of the network (public - default) or not (private).
        #[arg(long)]
        announce: Option<bool>,
        /// Fee rate [urgent/normal/slow/<sats>perkw/<sats>perkb]
        #[arg(long)]
        fee_rate: Option<FeeRate>,
    },
    /// Set channel fees.
    SetChannelFee {
        /// Channel ID, short channel ID or "all" for all channels.
        #[arg(long)]
        id: String,
        /// Optional value in msats added as base fee to any routed payment.
        #[arg(long)]
        base_fee: Option<u32>,
        /// Optional value that is added proportionally per-millionths to any routed payment volume in satoshi
        #[arg(long)]
        ppm_fee: Option<u32>,
    },
    /// Close a channel.
    CloseChannel {
        /// Channel ID or short channel ID to close.
        #[arg(long)]
        id: String,
    },
    /// Get node information from the network graph.
    NetworkNodes {
        /// Provide Node ID to get info about a single node.
        #[arg(long)]
        id: Option<String>,
    },
    /// Get channel information from the network graph.
    NetworkChannels {
        /// Provide short channel ID to get info about a single channel.
        #[arg(long)]
        id: Option<String>,
    },
    /// Return feerate estimates, either satoshi-per-kw or satoshi-per-kb.
    FeeRates {
        /// perkb (default) or perkw
        #[arg(long)]
        style: Option<String>,
    },
    /// Pay a node without an invoice.
    Keysend {
        /// Node ID of the payee.
        #[arg(long)]
        public_key: String,
        /// Amount to pay in sats.
        #[arg(long)]
        amount: u64,
    },
    /// Generate a bolt11 invoice for receiving a payment.
    GenerateInvoice {
        /// Amount in milli satoshis
        #[arg(long)]
        amount: u64,
        /// Unique label for the invoice
        #[arg(long)]
        label: String,
        /// Description for the invoice
        #[arg(long)]
        description: String,
        /// Expiry time period for the invoice (seconds)
        #[arg(long)]
        expiry: Option<u32>,
    },
    /// List all invoices
    ListInvoices {
        /// Label of the invoice
        #[arg(long)]
        label: Option<String>,
    },
    /// Pay an invoice
    PayInvoice {
        /// The invoice to pay
        #[arg(long)]
        bolt11: String,
        /// Label for the payment
        #[arg(long)]
        label: Option<String>,
    },
    /// List all payments
    ListPayments {
        /// Bolt11 invoice of payment
        #[arg(long)]
        bolt11: Option<String>,
        /// Direction (inbound/outbound)
        #[arg(long)]
        direction: Option<String>,
    },
    /// Esimate channel liquidity to a target node
    EstimateChannelLiquidity {
        /// Short channel ID
        #[arg(long)]
        scid: u64,
        /// Bolt11 invoice of payment
        #[arg(long)]
        target: String,
    },
<<<<<<< HEAD
    /// LSP method - List Protocols for a node
    LspListProtocols {
        /// Node ID to query, if not provide then query on the local node
        #[arg(long)]
        node_id: Option<PublicKey>,
    },
=======
    /// Fetch the aggregate local and remote channel balances (msat) of the node
    LocalRemoteBalance,
>>>>>>> 407223cb
}

fn main() {
    let args = Args::parse();

    if let Err(e) = run_command(args) {
        eprintln!("Error executing command: {e}");
        std::process::exit(1);
    }
}

fn run_command(args: Args) -> Result<()> {
    let api = Api::new(&args.target, &args.cert_path, &args.macaroon_path)?;

    let output = match args.command {
        Command::Sign { message } => api.sign(message)?,
        Command::GetInfo => api.get_info()?,
        Command::GetBalance => api.get_balance()?,
        Command::NewAddress => api.new_address()?,
        Command::Withdraw {
            address,
            satoshis,
            fee_rate,
        } => api.withdraw(address, satoshis, fee_rate)?,
        Command::ListFunds => api.list_funds()?,
        Command::ListChannels => api.list_channels()?,
        Command::ListPeers => api.list_peers()?,
        Command::ConnectPeer { public_key } => api.connect_peer(public_key)?,
        Command::DisconnectPeer { public_key } => api.disconnect_peer(public_key)?,
        Command::OpenChannel {
            public_key,
            sats: satoshis,
            push_msat,
            announce,
            fee_rate,
        } => api.open_channel(public_key, satoshis, push_msat, announce, fee_rate)?,
        Command::SetChannelFee {
            id,
            base_fee,
            ppm_fee,
        } => api.set_channel_fee(id, base_fee, ppm_fee)?,
        Command::CloseChannel { id } => api.close_channel(id)?,
        Command::NetworkNodes { id } => api.list_network_nodes(id)?,
        Command::NetworkChannels { id } => api.list_network_channels(id)?,
        Command::FeeRates { style } => api.fee_rates(style)?,
        Command::Keysend { public_key, amount } => api.keysend(public_key, amount)?,
        Command::GenerateInvoice {
            amount,
            label,
            description,
            expiry,
        } => api.generate_invoice(amount, label, description, expiry)?,
        Command::ListInvoices { label } => api.list_invoices(label)?,
        Command::PayInvoice { bolt11, label } => api.pay_invoice(bolt11, label)?,
<<<<<<< HEAD
        Command::ListPayments { bolt11 } => api.list_payments(bolt11)?,
        Command::LspListProtocols { node_id } => api.lsp_list_protocols(node_id)?,
=======
        Command::ListPayments { bolt11, direction } => api.list_payments(bolt11, direction)?,
        Command::EstimateChannelLiquidity { scid, target } => {
            api.estimate_channel_liquidity(scid, target)?
        }
        Command::LocalRemoteBalance => api.local_remote_balance()?,
>>>>>>> 407223cb
    };
    if output != "null" {
        println!("{output}");
    }
    Ok(())
}<|MERGE_RESOLUTION|>--- conflicted
+++ resolved
@@ -178,17 +178,14 @@
         #[arg(long)]
         target: String,
     },
-<<<<<<< HEAD
     /// LSP method - List Protocols for a node
     LspListProtocols {
         /// Node ID to query, if not provide then query on the local node
         #[arg(long)]
         node_id: Option<PublicKey>,
     },
-=======
     /// Fetch the aggregate local and remote channel balances (msat) of the node
     LocalRemoteBalance,
->>>>>>> 407223cb
 }
 
 fn main() {
@@ -243,16 +240,12 @@
         } => api.generate_invoice(amount, label, description, expiry)?,
         Command::ListInvoices { label } => api.list_invoices(label)?,
         Command::PayInvoice { bolt11, label } => api.pay_invoice(bolt11, label)?,
-<<<<<<< HEAD
-        Command::ListPayments { bolt11 } => api.list_payments(bolt11)?,
+        Command::ListPayments { bolt11, direction } => api.list_payments(bolt11, direction)?,
         Command::LspListProtocols { node_id } => api.lsp_list_protocols(node_id)?,
-=======
-        Command::ListPayments { bolt11, direction } => api.list_payments(bolt11, direction)?,
         Command::EstimateChannelLiquidity { scid, target } => {
             api.estimate_channel_liquidity(scid, target)?
         }
         Command::LocalRemoteBalance => api.local_remote_balance()?,
->>>>>>> 407223cb
     };
     if output != "null" {
         println!("{output}");
