--- conflicted
+++ resolved
@@ -64,10 +64,6 @@
     };
     # having the tests seperate avoids having to run them on every package change.
     tests = craneLib.cargoTest {
-<<<<<<< HEAD
-      inherit src cargoToml cargoArtifacts buildInputs cargoExtraArgs outputHashes cargoVendorDir;
-      nativeBuildInputs = nativeBuildInputs ++ [ bitcoind cockroachdb ];
-=======
       inherit src cargoToml cargoArtifacts buildInputs cargoExtraArgs outputHashes;
       # FIXME: this copy shouldn't be necessary, but for some reason it tries to recompile openssl and fails
       preBuild = ''
@@ -76,7 +72,6 @@
         chmod -R u+w ./target
       '';
       nativeBuildInputs = nativeBuildInputs ++ [ bitcoind cockroachdb electrs ];
->>>>>>> 407223cb
     };
     inherit cargoArtifacts cargoVendorDir;
   };
