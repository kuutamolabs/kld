{ config, lib, pkgs, ... }:

let
  cfg = config.kuutamo.deployConfig;
  settingsFormat = pkgs.formats.toml { };
in
{
  options.kuutamo.deployConfig = lib.mkOption {
    default = { };
    description = lib.mdDoc "toml configuration from kld-mgr cli";
    inherit (settingsFormat) type;
  };

  # deployConfig is optional
  config = lib.mkIf (cfg != { }) {
    networking.hostName = cfg.name;
    kuutamo.cockroachdb.nodeName = cfg.name;
    kuutamo.kld.logLevel = cfg.kld_log_level or "info";
<<<<<<< HEAD
    kuutamo.kld.publicAddresses = [ ]
      ++ lib.optional (cfg ? ipv4_address) "${cfg.ipv4_address}:8333"
      ++ lib.optional (cfg ? ipv6_address) "${cfg.ipv6_address}:8333";

=======
    kuutamo.kld.nodeAlias = cfg.kld_node_alias or null;
>>>>>>> e2625a58

    kuutamo.disko.disks = cfg.disks;
    kuutamo.disko.bitcoindDisks = cfg.bitcoind_disks;

    users.extraUsers.root.openssh.authorizedKeys.keys = cfg.public_ssh_keys;

    kuutamo.network.macAddress = cfg.mac_address or null;

    kuutamo.network.ipv4.address = cfg.ipv4_address or null;
    kuutamo.network.ipv4.gateway = cfg.ipv4_gateway or null;
    kuutamo.network.ipv4.cidr = cfg.ipv4_cidr or 32;

    kuutamo.network.ipv6.address = cfg.ipv6_address or null;
    kuutamo.network.ipv6.gateway = cfg.ipv6_gateway or null;
    kuutamo.network.ipv6.cidr = cfg.ipv6_cidr or 128;

    kuutamo.cockroachdb.caCertPath = "/var/lib/secrets/cockroachdb/ca.crt";
    kuutamo.cockroachdb.nodeCertPath = "/var/lib/secrets/cockroachdb/node.crt";
    kuutamo.cockroachdb.nodeKeyPath = "/var/lib/secrets/cockroachdb/node.key";

    networking.extraHosts = lib.concatMapStringsSep "\n"
      (peer: ''
        ${lib.optionalString (peer ? ipv4_address && peer.ipv4_address != null) "${peer.ipv4_address} ${peer.name}"}
        ${lib.optionalString (peer ? ipv6_address && peer.ipv6_address != null) "${peer.ipv6_address} ${peer.name}"}
      '')
      cfg.cockroach_peers;

    kuutamo.cockroachdb.join = lib.optionals ((builtins.length cfg.cockroach_peers) > 1) (builtins.map (peer: peer.name) cfg.cockroach_peers);

    kuutamo.telegraf.hostname = cfg.ssh_hostname;
    kuutamo.telegraf.hasMonitoring = cfg.telegraf_has_monitoring or false;
    kuutamo.telegraf.configHash = cfg.telegraf_config_hash or "";
  };
}<|MERGE_RESOLUTION|>--- conflicted
+++ resolved
@@ -16,14 +16,11 @@
     networking.hostName = cfg.name;
     kuutamo.cockroachdb.nodeName = cfg.name;
     kuutamo.kld.logLevel = cfg.kld_log_level or "info";
-<<<<<<< HEAD
+    kuutamo.kld.nodeAlias = cfg.kld_node_alias or null;
     kuutamo.kld.publicAddresses = [ ]
       ++ lib.optional (cfg ? ipv4_address) "${cfg.ipv4_address}:8333"
       ++ lib.optional (cfg ? ipv6_address) "${cfg.ipv6_address}:8333";
 
-=======
-    kuutamo.kld.nodeAlias = cfg.kld_node_alias or null;
->>>>>>> e2625a58
 
     kuutamo.disko.disks = cfg.disks;
     kuutamo.disko.bitcoindDisks = cfg.bitcoind_disks;
